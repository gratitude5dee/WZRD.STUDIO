--- conflicted
+++ resolved
@@ -53,7 +53,6 @@
           
           if (projectData) {
             setProjectName(projectData.title);
-<<<<<<< HEAD
             
             // Fetch media items for this project
             const { data: mediaItems, error: mediaError } = await supabase
@@ -106,16 +105,6 @@
                       opacity: 1,
                     },
                   });
-=======
-
-            const mediaItems = await supabaseService.media.listByProject(projectId);
-            if (mediaItems.length > 0) {
-              const existingIds = new Set(useVideoEditorStore.getState().mediaItems.map(item => item.id));
-              mediaItems.forEach(item => {
-                if (!existingIds.has(item.id)) {
-                  addMediaItem(item);
-                  existingIds.add(item.id);
->>>>>>> 6918762a
                 }
               });
             }
