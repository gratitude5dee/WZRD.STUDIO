--- conflicted
+++ resolved
@@ -80,7 +80,6 @@
   const [activeConnection, setActiveConnection] = useState<ActiveConnection | null>(null);
   const [shotRefs, setShotRefs] = useState<Map<string, { x: number; y: number; width: number; height: number }>>(new Map());
   const containerRef = useRef<HTMLDivElement>(null);
-<<<<<<< HEAD
   const autoStartRef = useRef(false);
 
   const streamingEnabled = (import.meta.env.VITE_ENABLE_SHOT_STREAM ?? 'true') !== 'false';
@@ -120,12 +119,6 @@
     () => messages.filter(message => message.status !== 'ready'),
     [messages]
   );
-=======
-  
-  // Generation state tracking
-  const [generationState, setGenerationState] = useState<'idle' | 'preparing' | 'generating' | 'visualizing' | 'complete'>('idle');
-  const [generationProgress, setGenerationProgress] = useState({ completed: 0, total: 0 });
->>>>>>> d3e4b230
 
   const sensors = useSensors(
     useSensor(PointerSensor, {
@@ -157,10 +150,6 @@
     const fetchShots = async () => {
       setIsLoading(true);
       try {
-<<<<<<< HEAD
-        const fetched = await supabaseService.shots.listByScene(sceneId);
-        setShots(fetched as ShotDetails[]);
-=======
         const shots = await supabaseService.shots.listByScene(sceneId);
         setShots(shots as ShotDetails[]);
         
@@ -180,7 +169,6 @@
         } else {
           setGenerationState('idle');
         }
->>>>>>> d3e4b230
       } catch (error: any) {
         console.error('Error fetching shots:', error);
         toast.error(`Failed to load shots: ${error.message}`);
@@ -420,23 +408,10 @@
               blur-sm animate-pulse"
             />
           </div>
-<<<<<<< HEAD
 
           <div>
             <div className="text-xs uppercase tracking-wider text-zinc-500 font-medium mb-0.5">
               Scene
-=======
-          
-          {/* Scene label */}
-          <div className="flex items-center gap-3">
-            <div>
-              <div className="text-xs uppercase tracking-wider text-zinc-500 font-medium mb-0.5">
-                Scene
-              </div>
-              <h2 className="text-xl font-bold text-amber-400 glow-text-gold font-serif">
-                Scene {sceneNumber}
-              </h2>
->>>>>>> d3e4b230
             </div>
             
             {/* Generation progress badge */}
