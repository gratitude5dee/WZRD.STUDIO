--- conflicted
+++ resolved
@@ -1,18 +1,10 @@
-<<<<<<< HEAD
 import React, { useCallback, useEffect, useMemo, useRef, useState, startTransition } from 'react';
-=======
-import React, { useCallback, useEffect, useMemo, useRef, useState } from 'react';
->>>>>>> 318b1379
 import { DndContext, DragEndEvent, PointerSensor, useSensor, useSensors } from '@dnd-kit/core';
 import { SortableContext, arrayMove, horizontalListSortingStrategy } from '@dnd-kit/sortable';
 import { AnimatePresence, motion } from 'framer-motion';
 import { ScrollArea, ScrollBar } from '@/components/ui/scroll-area';
 import { Button } from '@/components/ui/button';
-<<<<<<< HEAD
 import { Plus, Trash2, AlertCircle, Sparkles, Loader2, CircleStop } from 'lucide-react';
-=======
-import { Plus, Trash2, AlertCircle, Sparkles, Loader2 } from 'lucide-react';
->>>>>>> 318b1379
 import { Tooltip, TooltipContent, TooltipTrigger } from '@/components/ui/tooltip';
 import { ShotCard } from './shot';
 import ShotConnectionLines from './shot/ShotConnectionLines';
@@ -22,10 +14,7 @@
 import { ShotDetails } from '@/types/storyboardTypes';
 import { cn } from '@/lib/utils';
 import { useShotStream, ShotStreamStatus } from '@/hooks/useShotStream';
-<<<<<<< HEAD
 import ShotStreamProgress from './shot/ShotStreamProgress';
-=======
->>>>>>> 318b1379
 
 interface ShotConnection {
   id: string;
@@ -94,15 +83,10 @@
   const [generationProgress, setGenerationProgress] = useState({ completed: 0, total: 0 });
   const containerRef = useRef<HTMLDivElement>(null);
   const autoStartRef = useRef(false);
-<<<<<<< HEAD
   const lastMetaRequestRef = useRef<string | null>(null);
 
   const streamingEnabled = (import.meta.env.VITE_ENABLE_SHOT_STREAM ?? 'true') !== 'false';
   const streamTelemetryEnabled = (import.meta.env.VITE_ENABLE_STREAM_TELEMETRY ?? 'true') !== 'false';
-=======
-
-  const streamingEnabled = (import.meta.env.VITE_ENABLE_SHOT_STREAM ?? 'true') !== 'false';
->>>>>>> 318b1379
 
   const handleStreamError = useCallback((error: Error) => {
     console.error('Shot streaming error', error);
@@ -112,7 +96,6 @@
   const handleStreamReady = useCallback(
     (shot: Partial<ShotDetails>) => {
       if (!shot.id) return;
-<<<<<<< HEAD
       startTransition(() => {
         setShots(prev => {
           const existingIndex = prev.findIndex(item => item.id === shot.id);
@@ -128,31 +111,12 @@
           });
           return [...prev, fallback];
         });
-=======
-      setShots(prev => {
-        const existingIndex = prev.findIndex(item => item.id === shot.id);
-        if (existingIndex >= 0) {
-          const next = [...prev];
-          next[existingIndex] = { ...next[existingIndex], ...shot };
-          return next;
-        }
-        const fallback = buildShotFromPartial(shot, {
-          sceneId,
-          projectId,
-          fallbackNumber: prev.length + 1
-        });
-        return [...prev, fallback];
->>>>>>> 318b1379
       });
     },
     [projectId, sceneId]
   );
 
-<<<<<<< HEAD
   const { isStreaming, latencyMs, messages, meta, phaseDurations, progress, start: startStream, cancel: cancelStream } = useShotStream(projectId, {
-=======
-  const { isStreaming, latencyMs, messages, start: startStream } = useShotStream(projectId, {
->>>>>>> 318b1379
     onShotReady: handleStreamReady,
     onError: handleStreamError
   });
@@ -161,7 +125,6 @@
     () => messages.filter(message => message.status !== 'ready'),
     [messages]
   );
-<<<<<<< HEAD
 
   const currentStatus = useMemo<ShotStreamStatus | null>(() => {
     if (streamingPlaceholders.length > 0) {
@@ -172,8 +135,6 @@
   }, [messages, streamingPlaceholders]);
 
   const showStreamTelemetry = streamTelemetryEnabled && streamingEnabled && (isStreaming || progress > 0 || !!meta);
-=======
->>>>>>> 318b1379
 
   const sensors = useSensors(
     useSensor(PointerSensor, {
@@ -205,37 +166,12 @@
     const fetchShots = async () => {
       setIsLoading(true);
       try {
-<<<<<<< HEAD
         const fetched = await supabaseService.shots.listByScene(sceneId);
         setShots(fetched as ShotDetails[]);
       } catch (error) {
         const message = error instanceof Error ? error.message : 'Unknown error';
         console.error('Error fetching shots:', error);
         toast.error(`Failed to load shots: ${message}`);
-=======
-        const shots = await supabaseService.shots.listByScene(sceneId);
-        setShots(shots as ShotDetails[]);
-        
-        // Update generation progress
-        const completed = shots.filter((s: ShotDetails) => 
-          s.image_status === 'completed' && s.visual_prompt
-        ).length;
-        setGenerationProgress({ completed, total: shots.length });
-        
-        // Update generation state
-        if (completed === 0 && shots.length > 0) {
-          setGenerationState('preparing');
-        } else if (completed < shots.length && shots.length > 0) {
-          setGenerationState('generating');
-        } else if (completed === shots.length && shots.length > 0) {
-          setGenerationState('complete');
-        } else {
-          setGenerationState('idle');
-        }
-      } catch (error: any) {
-        console.error('Error fetching shots:', error);
-        toast.error(`Failed to load shots: ${error.message}`);
->>>>>>> 318b1379
       } finally {
         setIsLoading(false);
       }
@@ -252,7 +188,6 @@
     }
   }, [streamingEnabled, isLoading, shots.length, startShotGeneration]);
 
-<<<<<<< HEAD
   useEffect(() => {
     if (!streamTelemetryEnabled || !meta) return;
     if (meta.requestId === lastMetaRequestRef.current) return;
@@ -262,8 +197,6 @@
     }
   }, [meta, streamTelemetryEnabled]);
 
-=======
->>>>>>> 318b1379
   const handleDragEnd = async (event: DragEndEvent) => {
     const { active, over } = event;
 
@@ -291,16 +224,10 @@
             supabaseService.shots.update(shot.id, { shot_number: shot.shot_number })
           )
         );
-<<<<<<< HEAD
       } catch (error) {
         const message = error instanceof Error ? error.message : 'Unknown error';
         console.error('Error updating shot order:', error);
         toast.error(`Failed to save shot order: ${message}`);
-=======
-      } catch (error: any) {
-        console.error('Error updating shot order:', error);
-        toast.error(`Failed to save shot order: ${error.message}`);
->>>>>>> 318b1379
       } finally {
         setIsSavingOrder(false);
       }
@@ -339,16 +266,10 @@
 
       setShots(prev => [...prev, newShot]);
       toast.success('Shot added');
-<<<<<<< HEAD
     } catch (error) {
       const message = error instanceof Error ? error.message : 'Unknown error';
       console.error('Error adding shot:', error);
       toast.error(`Failed to add shot: ${message}`);
-=======
-    } catch (error: any) {
-      console.error('Error adding shot:', error);
-      toast.error(`Failed to add shot: ${error.message}`);
->>>>>>> 318b1379
     }
   };
 
@@ -357,16 +278,10 @@
       await supabaseService.shots.delete(shotId);
       setShots(current => current.filter(shot => shot.id !== shotId));
       toast.success('Shot deleted');
-<<<<<<< HEAD
     } catch (error) {
       const message = error instanceof Error ? error.message : 'Unknown error';
       console.error('Error deleting shot:', error);
       toast.error(`Failed to delete shot: ${message}`);
-=======
-    } catch (error: any) {
-      console.error('Error deleting shot:', error);
-      toast.error(`Failed to delete shot: ${error.message}`);
->>>>>>> 318b1379
     }
   };
 
@@ -389,16 +304,10 @@
       setShots(prev => prev.map(shot =>
         shot.id === shotId ? { ...shot, ...updates } : shot
       ));
-<<<<<<< HEAD
     } catch (error) {
       const message = error instanceof Error ? error.message : 'Unknown error';
       console.error('Error updating shot:', error);
       toast.error(`Failed to update shot: ${message}`);
-=======
-    } catch (error: any) {
-      console.error('Error updating shot:', error);
-      toast.error(`Failed to update shot: ${error.message}`);
->>>>>>> 318b1379
     }
   };
 
@@ -553,15 +462,9 @@
           </div>
         </div>
 
-<<<<<<< HEAD
         <div className="flex flex-col items-end gap-3">
           <div className="flex flex-wrap items-center justify-end gap-3">
             {streamingEnabled && (
-=======
-        <div className="flex items-start gap-3">
-          {streamingEnabled && (
-            <div className="flex flex-col items-end gap-1">
->>>>>>> 318b1379
               <motion.div whileHover={{ scale: 1.02 }} whileTap={{ scale: 0.98 }}>
                 <Button
                   onClick={startShotGeneration}
@@ -586,7 +489,6 @@
                   <span className="relative z-10 ml-2">{isStreaming ? 'Streaming…' : 'Auto-generate'}</span>
                 </Button>
               </motion.div>
-<<<<<<< HEAD
             )}
 
             {isStreaming && (
@@ -666,60 +568,6 @@
               phaseDurations={phaseDurations}
               progress={progress}
             />
-=======
-              {latencyMs !== null && (
-                <span className="text-xs text-blue-200/80">
-                  First chunk {Math.round(latencyMs)} ms
-                </span>
-              )}
-            </div>
-          )}
-          <motion.div whileHover={{ scale: 1.02 }} whileTap={{ scale: 0.98 }}>
-            <Button
-              onClick={addShot}
-              size="sm"
-              className={cn(
-                'relative overflow-hidden backdrop-blur-sm',
-                'bg-gradient-to-br from-blue-600/90 to-purple-600/90',
-                'border border-blue-500/30',
-                'shadow-[0_4px_20px_rgba(59,130,246,0.3),inset_0_1px_0_rgba(255,255,255,0.1)]',
-                'hover:shadow-[0_6px_28px_rgba(59,130,246,0.4),inset_0_1px_0_rgba(255,255,255,0.15)]',
-                'transition-all duration-300'
-              )}
-              disabled={isLoading || isSavingOrder}
-            >
-              <div className="absolute inset-0 bg-gradient-to-t from-transparent to-white/10" />
-              <Plus className="w-4 h-4 mr-2 relative z-10" />
-              <span className="relative z-10">Add Shot</span>
-            </Button>
-          </motion.div>
-
-          {onSceneDelete && (
-            <Tooltip>
-              <TooltipTrigger asChild>
-                <motion.div whileHover={{ scale: 1.02 }} whileTap={{ scale: 0.98 }}>
-                  <Button
-                    variant="ghost"
-                    size="sm"
-                    disabled={isDeleting}
-                    onClick={handleDeleteScene}
-                    className={cn(
-                      'backdrop-blur-sm bg-red-950/20 border border-red-500/30',
-                      'hover:bg-red-900/40 hover:border-red-500/50',
-                      'shadow-[0_2px_12px_rgba(239,68,68,0.2)]',
-                      'hover:shadow-[0_4px_20px_rgba(239,68,68,0.3)]',
-                      'transition-all duration-300'
-                    )}
-                  >
-                    <Trash2 className="w-4 h-4 text-red-400" />
-                  </Button>
-                </motion.div>
-              </TooltipTrigger>
-              <TooltipContent className="glass-panel border-zinc-700">
-                <p className="text-xs">Delete scene and all shots</p>
-              </TooltipContent>
-            </Tooltip>
->>>>>>> 318b1379
           )}
         </div>
       </div>
