--- conflicted
+++ resolved
@@ -60,12 +60,7 @@
 
         const fileExt = file.name.split('.').pop();
         const fileName = `${uuidv4()}.${fileExt}`;
-<<<<<<< HEAD
         const filePath = `${project.id}/${fileName}`;
-=======
-        const filePath = `${projectId}/${fileName}`;
-        const bucket = mediaType === 'audio' ? 'audio' : 'videos';
->>>>>>> 6918762a
 
         const { error: uploadError } = await supabase
           .storage
@@ -74,7 +69,6 @@
 
         if (uploadError) throw uploadError;
 
-<<<<<<< HEAD
         const { data: { publicUrl } } = supabase
           .storage
           .from('media')
@@ -117,28 +111,6 @@
           });
         }
 
-=======
-        const metadata = {
-          mimeType: file.type,
-          size: file.size,
-          originalName: file.name
-        };
-
-        // Create media item in database and map to UI shape
-        const createdItem = await supabaseService.media.create(projectId, {
-          type: mediaType,
-          name: file.name,
-          bucket,
-          storagePath: filePath,
-          durationMs: mediaType === 'image' ? 5000 : undefined,
-          startTimeMs: 0,
-          metadata
-        });
-
-        // Add to local state
-        addMediaItem(createdItem);
-        
->>>>>>> 6918762a
         toast.success(`${file.name} uploaded successfully`);
       } catch (error) {
         console.error('Upload error:', error);
@@ -193,7 +165,6 @@
 
   const handleDeleteMedia = async (id: string) => {
     try {
-<<<<<<< HEAD
       await supabaseService.media.delete(id);
 
       if (clips.some(item => item.id === id)) {
@@ -202,19 +173,6 @@
         removeAudioTrack(id);
       }
 
-=======
-      // Remove from database
-      const mediaItem = mediaItems.find(item => item.id === id);
-      if (!mediaItem) {
-        toast.error('Media item not found');
-        return;
-      }
-
-      await supabaseService.media.delete(id, mediaItem.type);
-      
-      // Remove from local state
-      removeMediaItem(id);
->>>>>>> 6918762a
       toast.success("Media deleted successfully");
     } catch (error) {
       console.error('Delete error:', error);
